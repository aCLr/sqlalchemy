class ProxyDict(object):
    def __init__(self, parent, collection_name, childclass, keyname):
        self.parent = parent
        self.collection_name = collection_name
        self.childclass = childclass
        self.keyname = keyname
    
    @property
    def collection(self):
        return getattr(self.parent, self.collection_name)
    
    def keys(self):
        descriptor = getattr(self.childclass, self.keyname)
        return [x[0] for x in self.collection.values(descriptor)]
        
    def __getitem__(self, key):
        x = self.collection.filter_by(**{self.keyname:key}).first()
        if x:
            return x
        else:
            raise KeyError(key)

    def __setitem__(self, key, value):
        try:
            existing = self[key]
            self.collection.remove(existing)
        except KeyError:
            pass
        self.collection.append(value)

from sqlalchemy.ext.declarative import declarative_base
from sqlalchemy import create_engine, Column, Integer, String, ForeignKey
<<<<<<< HEAD
from sqlalchemy.orm import sessionmaker, dynamic_loader
=======
from sqlalchemy.orm import sessionmaker, relationship
>>>>>>> a967dffb

engine=create_engine('sqlite://', echo=True)
Base = declarative_base(engine)

class Parent(Base):
    __tablename__ = 'parent'
    id = Column(Integer, primary_key=True)
    name = Column(String(50))
    _collection = relationship("Child", lazy="dynamic", cascade="all, delete-orphan")
    
    @property
    def child_map(self):
        return ProxyDict(self, '_collection', Child, 'key')
    
class Child(Base):
    __tablename__ = 'child'
    id = Column(Integer, primary_key=True)
    key = Column(String(50))
    parent_id = Column(Integer, ForeignKey('parent.id'))

    def __repr__(self):
        return "Child(key=%r)" % self.key
    
Base.metadata.create_all()

sess = sessionmaker()()

p1 = Parent(name='p1')
sess.add(p1)

print "\n---------begin setting nodes, autoflush occurs\n"
p1.child_map['k1'] = Child(key='k1')
p1.child_map['k2'] = Child(key='k2')

# this will autoflush the current map.
# ['k1', 'k2']
print "\n---------print keys - flushes first\n"
print p1.child_map.keys()

# k1
print "\n---------print 'k1' node\n"
print p1.child_map['k1']

print "\n---------update 'k2' node - must find existing, and replace\n"
p1.child_map['k2'] = Child(key='k2')

print "\n---------print 'k2' key - flushes first\n"
# k2
print p1.child_map['k2']

print "\n---------print all child nodes\n"
# [k1, k2b]
print sess.query(Child).all()

<|MERGE_RESOLUTION|>--- conflicted
+++ resolved
@@ -1,91 +1,87 @@
-class ProxyDict(object):
-    def __init__(self, parent, collection_name, childclass, keyname):
-        self.parent = parent
-        self.collection_name = collection_name
-        self.childclass = childclass
-        self.keyname = keyname
-    
-    @property
-    def collection(self):
-        return getattr(self.parent, self.collection_name)
-    
-    def keys(self):
-        descriptor = getattr(self.childclass, self.keyname)
-        return [x[0] for x in self.collection.values(descriptor)]
-        
-    def __getitem__(self, key):
-        x = self.collection.filter_by(**{self.keyname:key}).first()
-        if x:
-            return x
-        else:
-            raise KeyError(key)
-
-    def __setitem__(self, key, value):
-        try:
-            existing = self[key]
-            self.collection.remove(existing)
-        except KeyError:
-            pass
-        self.collection.append(value)
-
-from sqlalchemy.ext.declarative import declarative_base
-from sqlalchemy import create_engine, Column, Integer, String, ForeignKey
-<<<<<<< HEAD
-from sqlalchemy.orm import sessionmaker, dynamic_loader
-=======
-from sqlalchemy.orm import sessionmaker, relationship
->>>>>>> a967dffb
-
-engine=create_engine('sqlite://', echo=True)
-Base = declarative_base(engine)
-
-class Parent(Base):
-    __tablename__ = 'parent'
-    id = Column(Integer, primary_key=True)
-    name = Column(String(50))
-    _collection = relationship("Child", lazy="dynamic", cascade="all, delete-orphan")
-    
-    @property
-    def child_map(self):
-        return ProxyDict(self, '_collection', Child, 'key')
-    
-class Child(Base):
-    __tablename__ = 'child'
-    id = Column(Integer, primary_key=True)
-    key = Column(String(50))
-    parent_id = Column(Integer, ForeignKey('parent.id'))
-
-    def __repr__(self):
-        return "Child(key=%r)" % self.key
-    
-Base.metadata.create_all()
-
-sess = sessionmaker()()
-
-p1 = Parent(name='p1')
-sess.add(p1)
-
-print "\n---------begin setting nodes, autoflush occurs\n"
-p1.child_map['k1'] = Child(key='k1')
-p1.child_map['k2'] = Child(key='k2')
-
-# this will autoflush the current map.
-# ['k1', 'k2']
-print "\n---------print keys - flushes first\n"
-print p1.child_map.keys()
-
-# k1
-print "\n---------print 'k1' node\n"
-print p1.child_map['k1']
-
-print "\n---------update 'k2' node - must find existing, and replace\n"
-p1.child_map['k2'] = Child(key='k2')
-
-print "\n---------print 'k2' key - flushes first\n"
-# k2
-print p1.child_map['k2']
-
-print "\n---------print all child nodes\n"
-# [k1, k2b]
-print sess.query(Child).all()
-
+class ProxyDict(object):
+    def __init__(self, parent, collection_name, childclass, keyname):
+        self.parent = parent
+        self.collection_name = collection_name
+        self.childclass = childclass
+        self.keyname = keyname
+    
+    @property
+    def collection(self):
+        return getattr(self.parent, self.collection_name)
+    
+    def keys(self):
+        descriptor = getattr(self.childclass, self.keyname)
+        return [x[0] for x in self.collection.values(descriptor)]
+        
+    def __getitem__(self, key):
+        x = self.collection.filter_by(**{self.keyname:key}).first()
+        if x:
+            return x
+        else:
+            raise KeyError(key)
+
+    def __setitem__(self, key, value):
+        try:
+            existing = self[key]
+            self.collection.remove(existing)
+        except KeyError:
+            pass
+        self.collection.append(value)
+
+from sqlalchemy.ext.declarative import declarative_base
+from sqlalchemy import create_engine, Column, Integer, String, ForeignKey
+from sqlalchemy.orm import sessionmaker, relationship
+
+engine=create_engine('sqlite://', echo=True)
+Base = declarative_base(engine)
+
+class Parent(Base):
+    __tablename__ = 'parent'
+    id = Column(Integer, primary_key=True)
+    name = Column(String(50))
+    _collection = relationship("Child", lazy="dynamic", cascade="all, delete-orphan")
+    
+    @property
+    def child_map(self):
+        return ProxyDict(self, '_collection', Child, 'key')
+    
+class Child(Base):
+    __tablename__ = 'child'
+    id = Column(Integer, primary_key=True)
+    key = Column(String(50))
+    parent_id = Column(Integer, ForeignKey('parent.id'))
+
+    def __repr__(self):
+        return "Child(key=%r)" % self.key
+    
+Base.metadata.create_all()
+
+sess = sessionmaker()()
+
+p1 = Parent(name='p1')
+sess.add(p1)
+
+print "\n---------begin setting nodes, autoflush occurs\n"
+p1.child_map['k1'] = Child(key='k1')
+p1.child_map['k2'] = Child(key='k2')
+
+# this will autoflush the current map.
+# ['k1', 'k2']
+print "\n---------print keys - flushes first\n"
+print p1.child_map.keys()
+
+# k1
+print "\n---------print 'k1' node\n"
+print p1.child_map['k1']
+
+print "\n---------update 'k2' node - must find existing, and replace\n"
+p1.child_map['k2'] = Child(key='k2')
+
+print "\n---------print 'k2' key - flushes first\n"
+# k2
+print p1.child_map['k2']
+
+print "\n---------print all child nodes\n"
+# [k1, k2b]
+print sess.query(Child).all()
+