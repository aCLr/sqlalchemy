"""this is a modified version of the basic association example, which illustrates
the usage of the associationproxy extension."""

from datetime import datetime
from sqlalchemy import (create_engine, MetaData, Table, Column, Integer,
    String, DateTime, Float, ForeignKey, and_)
<<<<<<< HEAD
from sqlalchemy.orm import mapper, relation, create_session
=======
from sqlalchemy.orm import mapper, relationship, Session
>>>>>>> a967dffb
from sqlalchemy.ext.associationproxy import AssociationProxy

engine = create_engine('sqlite://')
#engine = create_engine('sqlite://', echo=True)
metadata = MetaData(engine)

orders = Table('orders', metadata,
    Column('order_id', Integer, primary_key=True),
    Column('customer_name', String(30), nullable=False),
    Column('order_date', DateTime, nullable=False, default=datetime.now))

items = Table('items', metadata,
    Column('item_id', Integer, primary_key=True),
    Column('description', String(30), nullable=False),
    Column('price', Float, nullable=False))

orderitems = Table('orderitems', metadata,
    Column('order_id', Integer, ForeignKey('orders.order_id'),
           primary_key=True),
    Column('item_id', Integer, ForeignKey('items.item_id'),
           primary_key=True),
    Column('price', Float, nullable=False))

metadata.create_all()

class OrderItem(object):
    def __init__(self, item, price=None):
        self.item = item
        self.price = price is None and item.price or price

class Order(object):
    def __init__(self, customer_name):
        self.customer_name = customer_name
    items = AssociationProxy('itemassociations', 'item',
                             creator=OrderItem)

class Item(object):
    def __init__(self, description, price):
        self.description = description
        self.price = price


mapper(Order, orders, properties={
    'itemassociations':relationship(OrderItem, cascade="all, delete-orphan", lazy='joined')
})
mapper(Item, items)
mapper(OrderItem, orderitems, properties={
    'item':relationship(Item, lazy='joined')
})

session = Session()

# create our catalog
session.add_all([Item('SA T-Shirt', 10.99),
                 Item('SA Mug', 6.50),
                 Item('SA Hat', 8.99),
                 Item('MySQL Crowbar', 16.99)])
session.commit()

# function to return items
def item(name):
    return session.query(Item).filter_by(description=name).one()

# create an order
order = Order('john smith')

# append an OrderItem association via the "itemassociations"
# collection with a custom price.
order.itemassociations.append(OrderItem(item('MySQL Crowbar'), 10.99))

# append two more Items via the transparent "items" proxy, which
# will create OrderItems automatically using the default price.
order.items.append(item('SA Mug'))
order.items.append(item('SA Hat'))

session.add(order)
<<<<<<< HEAD
session.flush()

session.expunge_all()
=======
session.commit()
>>>>>>> a967dffb

# query the order, print items
order = session.query(Order).filter_by(customer_name='john smith').one()

print "Order #%s:\n%s\n%s\n%s items.\n" % (
    order.order_id, order.customer_name, order.order_date, len(order.items))

# print items based on the OrderItem collection directly
print [(assoc.item.description, assoc.price, assoc.item.price)
       for assoc in order.itemassociations]

# print items based on the "proxied" items collection
print [(item.description, item.price)
       for item in order.items]

# print customers who bought 'MySQL Crowbar' on sale
orders = session.query(Order).join('itemassociations', 'item').filter(
    and_(Item.description=='MySQL Crowbar', Item.price > OrderItem.price))
print [order.customer_name for order in orders]<|MERGE_RESOLUTION|>--- conflicted
+++ resolved
@@ -4,11 +4,7 @@
 from datetime import datetime
 from sqlalchemy import (create_engine, MetaData, Table, Column, Integer,
     String, DateTime, Float, ForeignKey, and_)
-<<<<<<< HEAD
-from sqlalchemy.orm import mapper, relation, create_session
-=======
 from sqlalchemy.orm import mapper, relationship, Session
->>>>>>> a967dffb
 from sqlalchemy.ext.associationproxy import AssociationProxy
 
 engine = create_engine('sqlite://')
@@ -85,13 +81,7 @@
 order.items.append(item('SA Hat'))
 
 session.add(order)
-<<<<<<< HEAD
-session.flush()
-
-session.expunge_all()
-=======
 session.commit()
->>>>>>> a967dffb
 
 # query the order, print items
 order = session.query(Order).filter_by(customer_name='john smith').one()
